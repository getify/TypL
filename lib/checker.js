--- conflicted
+++ resolved
@@ -751,9 +751,7 @@
 				}
 				// target already has an implied type?
 				if (targetType) {
-					if (!typesMatch(targetType,sourceType)) {
-<<<<<<< HEAD
-						
+					if (!typesMatch(targetType,sourceType)) {						
 						if (targetType.inferred == "undef"){
 							delete targetType.inferred;
 							Object.assign(targetType,sourceType);
@@ -769,9 +767,6 @@
 						else {
 							reportUnexpectedType("Assignment type mismatch",targetType,sourceType);
 						}
-=======
-						reportUnexpectedType("Assignment type mismatch",sourceType,targetType);
->>>>>>> f42caa69
 					}
 					else if (targetSignature) {
 						if (!signaturesMatch(sourceSignature,targetSignature)) {
