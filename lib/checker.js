--- conflicted
+++ resolved
@@ -405,17 +405,10 @@
 			nodeTypes.set(path.node,{ inferred: "object", });
 		},
 	},
-<<<<<<< HEAD
-	NullLiteral:{
-		exit(path){
-			nodeTypes.set(path.node, { inferred: 'nul', });
-		}
-=======
 	NullLiteral: {
 		exit(path) {
 			nodeTypes.set(path.node, { inferred: "nul", });
 		},
->>>>>>> 29b4ec90
 	},
 	Literal(path) {
 		if (!T.isTemplateLiteral(path.node)) {
@@ -972,27 +965,13 @@
 				}
 				// target already has an implied type?
 				if (targetType) {
-<<<<<<< HEAD
-					if (!typesMatch(targetType,sourceType)) {						
-=======
 					if (!typesMatch(sourceType,targetType)) {
->>>>>>> 29b4ec90
 						if (targetType.inferred == "undef"){
 							delete targetType.inferred;
 							Object.assign(targetType,sourceType);
 
 							// NOTE: temporary debugging output
 							if (isTaggedType(sourceType)) {
-<<<<<<< HEAD
-								console.log(`Re-implying ${targetNode.name} with tagged-type '${sourceTypeID}'`);
-							}
-							else {
-								console.log(`Re-implying ${targetNode.name} to inferred-type '${sourceTypeID}'`);
-							}
-						}
-						else {
-							reportUnexpectedType("Assignment type mismatch",targetType,sourceType);
-=======
 								addOutputMessage({
 									id: MSG.INFO_REIMPLY_UNDEF_TAGGED,
 									text: `Re-implying ${targetNode.name} with tagged-type '${sourceTypeID}'`,
@@ -1015,7 +994,6 @@
 								targetType,
 								exprNode
 							);
->>>>>>> 29b4ec90
 						}
 					}
 					else if (targetSignature) {
